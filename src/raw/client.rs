--- conflicted
+++ resolved
@@ -13,7 +13,10 @@
     config::Config,
     pd::{PdClient, PdRpcClient},
     raw::lowering::*,
-    request::{request_codec::RawCodec, Collect, CollectSingle, Plan},
+    request::{
+        request_codec::{RawCodec, RequestCodec},
+        Collect, CollectSingle, Plan,
+    },
     Backoff, BoundRange, ColumnFamily, Key, KvPair, Result, Value,
 };
 
@@ -26,12 +29,7 @@
 ///
 /// The returned results of raw request methods are [`Future`](std::future::Future)s that must be
 /// awaited to execute.
-<<<<<<< HEAD
-#[derive(Clone)]
 pub struct Client<C, PdC: PdClient = PdRpcClient<C>> {
-=======
-pub struct Client<PdC: PdClient = PdRpcClient> {
->>>>>>> e9d0dcd2
     rpc: Arc<PdC>,
     cf: Option<ColumnFamily>,
     /// Whether to use the [`atomic mode`](Client::with_atomic_for_cas).
@@ -40,22 +38,19 @@
     _phantom: PhantomData<C>,
 }
 
-<<<<<<< HEAD
-impl<C: RawCodec> Client<C, PdRpcClient<C>> {
-=======
-impl Clone for Client {
+impl<C: RequestCodec> Clone for Client<C> {
     fn clone(&self) -> Self {
         Self {
             rpc: self.rpc.clone(),
             cf: self.cf.clone(),
             atomic: self.atomic,
             logger: self.logger.clone(),
+            _phantom: PhantomData,
         }
     }
 }
 
-impl Client<PdRpcClient> {
->>>>>>> e9d0dcd2
+impl<C: RawCodec> Client<C> {
     /// Create a raw [`Client`] and connect to the TiKV cluster.
     ///
     /// Because TiKV is managed by a [PD](https://github.com/pingcap/pd/) cluster, the endpoints for
@@ -190,7 +185,7 @@
     }
 }
 
-impl<C: RawCodec, PdC: PdClient> Client<C, PdC> {
+impl<C: RawCodec> Client<C> {
     /// Create a new 'get' request.
     ///
     /// Once resolved this request will result in the fetching of the value associated with the
