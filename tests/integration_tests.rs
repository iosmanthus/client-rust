#![cfg(feature = "integration-tests")]

//! # Naming convention
//!
//! Test names should begin with one of the following:
//! 1. txn_
//! 2. raw_
//! 3. misc_
//!
//! We make use of the convention to control the order of tests in CI, to allow
//! transactional and raw tests to coexist, since transactional requests have
//! requirements on the region boundaries.

mod common;
use common::{init, pd_addrs};
use futures::prelude::*;
use rand::{seq::IteratorRandom, thread_rng, Rng};
use serial_test::serial;
use std::{
    collections::{HashMap, HashSet},
    convert::TryInto,
    iter,
};
use tikv_client::{
<<<<<<< HEAD
    raw,
    request::codec::RawCodec,
    transaction::{self, HeartbeatOption},
    Error, Key, KvPair, PdClient, RawClient, Result, Transaction, TransactionClient,
    TransactionOptions, Value,
=======
    transaction::HeartbeatOption, BoundRange, Error, Key, KvPair, RawClient, Result, Transaction,
    TransactionClient, TransactionOptions, Value,
>>>>>>> 3f8ea11b
};

// Parameters used in test
const NUM_PEOPLE: u32 = 100;
const NUM_TRNASFER: u32 = 100;

#[tokio::test]
#[serial]
async fn txn_get_timestamp() -> Result<()> {
    const COUNT: usize = 1 << 8; // use a small number to make test fast
    let client = TransactionClient::new(pd_addrs(), transaction::ApiV1::default(), None).await?;

    let mut versions = future::join_all((0..COUNT).map(|_| client.current_timestamp()))
        .await
        .into_iter()
        .map(|res| res.map(|ts| (ts.physical << 18) + ts.logical))
        .collect::<Result<Vec<_>>>()?;

    // Each version should be unique
    versions.sort_unstable();
    versions.dedup();
    assert_eq!(versions.len(), COUNT);
    Ok(())
}

// Tests transactional get, put, delete, batch_get
#[tokio::test]
#[serial]
async fn txn_crud() -> Result<()> {
    init().await?;

    let client = TransactionClient::new(pd_addrs(), transaction::ApiV1::default(), None).await?;
    let mut txn = client.begin_optimistic().await?;

    // Get non-existent keys
    assert!(txn.get("foo".to_owned()).await?.is_none());

    // batch_get do not return non-existent entries
    assert_eq!(
        txn.batch_get(vec!["foo".to_owned(), "bar".to_owned()])
            .await?
            .count(),
        0
    );

    txn.put("foo".to_owned(), "bar".to_owned()).await?;
    txn.put("bar".to_owned(), "foo".to_owned()).await?;
    // Read buffered values
    assert_eq!(
        txn.get("foo".to_owned()).await?,
        Some("bar".to_owned().into())
    );
    let batch_get_res: HashMap<Key, Value> = txn
        .batch_get(vec!["foo".to_owned(), "bar".to_owned()])
        .await?
        .map(|pair| (pair.0, pair.1))
        .collect();
    assert_eq!(
        batch_get_res.get(&Key::from("foo".to_owned())),
        Some(Value::from("bar".to_owned())).as_ref()
    );
    assert_eq!(
        batch_get_res.get(&Key::from("bar".to_owned())),
        Some(Value::from("foo".to_owned())).as_ref()
    );
    txn.commit().await?;

    // Read from TiKV then update and delete
    let mut txn = client.begin_optimistic().await?;
    assert_eq!(
        txn.get("foo".to_owned()).await?,
        Some("bar".to_owned().into())
    );
    let batch_get_res: HashMap<Key, Value> = txn
        .batch_get(vec!["foo".to_owned(), "bar".to_owned()])
        .await?
        .map(|pair| (pair.0, pair.1))
        .collect();
    assert_eq!(
        batch_get_res.get(&Key::from("foo".to_owned())),
        Some(Value::from("bar".to_owned())).as_ref()
    );
    assert_eq!(
        batch_get_res.get(&Key::from("bar".to_owned())),
        Some(Value::from("foo".to_owned())).as_ref()
    );
    txn.put("foo".to_owned(), "foo".to_owned()).await?;
    txn.delete("bar".to_owned()).await?;
    txn.commit().await?;

    // Read again from TiKV
    let mut snapshot = client.snapshot(
        client.current_timestamp().await?,
        // TODO needed because pessimistic does not check locks (#235)
        TransactionOptions::new_optimistic(),
    );
    let batch_get_res: HashMap<Key, Value> = snapshot
        .batch_get(vec!["foo".to_owned(), "bar".to_owned()])
        .await?
        .map(|pair| (pair.0, pair.1))
        .collect();
    assert_eq!(
        batch_get_res.get(&Key::from("foo".to_owned())),
        Some(Value::from("foo".to_owned())).as_ref()
    );
    assert_eq!(batch_get_res.get(&Key::from("bar".to_owned())), None);
    Ok(())
}

// Tests transactional insert and delete-your-writes cases
#[tokio::test]
#[serial]
async fn txn_insert_duplicate_keys() -> Result<()> {
    init().await?;

    let client = TransactionClient::new(pd_addrs(), transaction::ApiV1::default(), None).await?;
    // Initialize TiKV store with {foo => bar}
    let mut txn = client.begin_optimistic().await?;
    txn.put("foo".to_owned(), "bar".to_owned()).await?;
    txn.commit().await?;
    // Try insert foo again
    let mut txn = client.begin_optimistic().await?;
    txn.insert("foo".to_owned(), "foo".to_owned()).await?;
    assert!(txn.commit().await.is_err());

    // Delete-your-writes
    let mut txn = client.begin_optimistic().await?;
    txn.insert("foo".to_owned(), "foo".to_owned()).await?;
    txn.delete("foo".to_owned()).await?;
    assert!(txn.commit().await.is_err());

    Ok(())
}

#[tokio::test]
#[serial]
async fn txn_pessimistic() -> Result<()> {
    init().await?;

    let client = TransactionClient::new(pd_addrs(), transaction::ApiV1::default(), None).await?;
    let mut txn = client.begin_pessimistic().await?;
    txn.put("foo".to_owned(), "foo".to_owned()).await.unwrap();

    let ttl = txn.send_heart_beat().await.unwrap();
    assert!(ttl > 0);

    txn.commit().await.unwrap();

    Ok(())
}

/// bank transfer mainly tests raw put and get
#[tokio::test]
#[serial]
async fn raw_bank_transfer() -> Result<()> {
    init().await?;
    let client = RawClient::new(pd_addrs(), raw::ApiV1::default(), None).await?;
    let mut rng = thread_rng();

    let people = gen_u32_keys(NUM_PEOPLE, &mut rng);
    let mut sum: u32 = 0;
    for person in &people {
        let init = rng.gen::<u8>() as u32;
        sum += init as u32;
        client
            .put(person.clone(), init.to_be_bytes().to_vec())
            .await?;
    }

    // transfer
    for _ in 0..NUM_TRNASFER {
        let chosen_people = people.iter().choose_multiple(&mut rng, 2);
        let alice = chosen_people[0];
        let mut alice_balance = get_u32(&client, alice.clone()).await?;
        let bob = chosen_people[1];
        let mut bob_balance = get_u32(&client, bob.clone()).await?;
        if alice_balance == 0 {
            continue;
        }
        let transfer = rng.gen_range(0..alice_balance);
        alice_balance -= transfer;
        bob_balance += transfer;
        client
            .put(alice.clone(), alice_balance.to_be_bytes().to_vec())
            .await?;
        client
            .put(bob.clone(), bob_balance.to_be_bytes().to_vec())
            .await?;
    }

    // check
    let mut new_sum = 0;
    for person in &people {
        new_sum += get_u32(&client, person.clone()).await?;
    }
    assert_eq!(sum, new_sum);
    Ok(())
}

#[tokio::test]
#[serial]
async fn txn_read() -> Result<()> {
    const NUM_BITS_TXN: u32 = 4;
    const NUM_BITS_KEY_PER_TXN: u32 = 4;
    let interval = 2u32.pow(32 - NUM_BITS_TXN - NUM_BITS_KEY_PER_TXN);
    let value = "large_value".repeat(10);

    init().await?;
    let client = TransactionClient::new(pd_addrs(), transaction::ApiV1::default(), None).await?;

    for i in 0..2u32.pow(NUM_BITS_TXN) {
        let mut cur = i * 2u32.pow(32 - NUM_BITS_TXN);
        let keys = iter::repeat_with(|| {
            let v = cur;
            cur = cur.overflowing_add(interval).0;
            v
        })
        .map(|u| u.to_be_bytes().to_vec())
        .take(2usize.pow(NUM_BITS_KEY_PER_TXN))
        .collect::<Vec<_>>();
        let mut txn = client.begin_optimistic().await?;
        for (k, v) in keys.iter().zip(iter::repeat(value.clone())) {
            txn.put(k.clone(), v).await?;
        }
        txn.commit().await?;

        let mut txn = client.begin_optimistic().await?;
        let res = txn.batch_get(keys).await?;
        assert_eq!(res.count(), 2usize.pow(NUM_BITS_KEY_PER_TXN));
        txn.commit().await?;
    }
    // test scan
    let limit = 2u32.pow(NUM_BITS_KEY_PER_TXN + NUM_BITS_TXN + 2); // large enough
    let mut snapshot = client.snapshot(
        client.current_timestamp().await?,
        TransactionOptions::default(),
    );
    let res = snapshot.scan(vec![].., limit).await?;
    assert_eq!(res.count(), 2usize.pow(NUM_BITS_KEY_PER_TXN + NUM_BITS_TXN));

    // scan by small range and combine them
    let mut rng = thread_rng();
    let mut keys = gen_u32_keys(200, &mut rng)
        .iter()
        .cloned()
        .collect::<Vec<_>>();
    keys.sort();

    let mut sum = 0;

    // empty key to key[0]
    let mut snapshot = client.snapshot(
        client.current_timestamp().await?,
        TransactionOptions::default(),
    );
    let res = snapshot.scan(vec![]..keys[0].clone(), limit).await?;
    sum += res.count();

    // key[i] .. key[i+1]
    for i in 0..keys.len() - 1 {
        let res = snapshot
            .scan(keys[i].clone()..keys[i + 1].clone(), limit)
            .await?;
        sum += res.count();
    }

    // keys[last] to unbounded
    let res = snapshot.scan(keys[keys.len() - 1].clone().., limit).await?;
    sum += res.count();

    assert_eq!(sum, 2usize.pow(NUM_BITS_KEY_PER_TXN + NUM_BITS_TXN));

    // test batch_get and batch_get_for_update
    const SKIP_BITS: u32 = 0; // do not retrieve all because there's a limit of message size
    let mut cur = 0u32;
    let keys = iter::repeat_with(|| {
        let v = cur;
        cur = cur.overflowing_add(interval * 2u32.pow(SKIP_BITS)).0;
        v
    })
    .map(|u| u.to_be_bytes().to_vec())
    .take(2usize.pow(NUM_BITS_KEY_PER_TXN + NUM_BITS_TXN - SKIP_BITS))
    .collect::<Vec<_>>();

    let mut txn = client.begin_pessimistic().await?;
    let res = txn.batch_get(keys.clone()).await?;
    assert_eq!(res.count(), keys.len());

    let res = txn.batch_get_for_update(keys.clone()).await?;
    assert_eq!(res.len(), keys.len());

    txn.commit().await?;
    Ok(())
}

// FIXME: the test is temporarily ingnored since it's easy to fail when scheduling is frequent.
#[tokio::test]
#[serial]
async fn txn_bank_transfer() -> Result<()> {
    init().await?;
    let client = TransactionClient::new(pd_addrs(), transaction::ApiV1::default(), None).await?;
    let mut rng = thread_rng();
    let options = TransactionOptions::new_optimistic()
        .use_async_commit()
        .drop_check(tikv_client::CheckLevel::Warn);

    let people = gen_u32_keys(NUM_PEOPLE, &mut rng);
    let mut txn = client.begin_with_options(options.clone()).await?;
    let mut sum: u32 = 0;
    for person in &people {
        let init = rng.gen::<u8>() as u32;
        sum += init as u32;
        txn.put(person.clone(), init.to_be_bytes().to_vec()).await?;
    }
    txn.commit().await?;

    // transfer
    for _ in 0..NUM_TRNASFER {
        let mut txn = client.begin_with_options(options.clone()).await?;
        let chosen_people = people.iter().choose_multiple(&mut rng, 2);
        let alice = chosen_people[0];
        let mut alice_balance = get_txn_u32(&mut txn, alice.clone()).await?;
        let bob = chosen_people[1];
        let mut bob_balance = get_txn_u32(&mut txn, bob.clone()).await?;
        if alice_balance == 0 {
            txn.rollback().await?;
            continue;
        }
        let transfer = rng.gen_range(0..alice_balance);
        alice_balance -= transfer;
        bob_balance += transfer;
        txn.put(alice.clone(), alice_balance.to_be_bytes().to_vec())
            .await?;
        txn.put(bob.clone(), bob_balance.to_be_bytes().to_vec())
            .await?;
        txn.commit().await?;
    }

    // check
    let mut new_sum = 0;
    let mut txn = client.begin_optimistic().await?;
    for person in people.iter() {
        new_sum += get_txn_u32(&mut txn, person.clone()).await?;
    }
    assert_eq!(sum, new_sum);
    txn.commit().await?;
    Ok(())
}

#[tokio::test]
#[serial]
async fn raw_req() -> Result<()> {
    init().await?;
    let client = RawClient::new(pd_addrs(), raw::ApiV1::default(), None).await?;

    // empty; get non-existent key
    let res = client.get("k1".to_owned()).await;
    assert_eq!(res?, None);

    // empty; put then batch_get
    client.put("k1".to_owned(), "v1".to_owned()).await?;
    client.put("k2".to_owned(), "v2".to_owned()).await?;

    let res = client
        .batch_get(vec!["k1".to_owned(), "k2".to_owned(), "k3".to_owned()])
        .await?;
    assert_eq!(res.len(), 2);
    assert_eq!(res[0].1, "v1".as_bytes());
    assert_eq!(res[1].1, "v2".as_bytes());

    // k1,k2; batch_put then batch_get
    client
        .batch_put(vec![
            ("k3".to_owned(), "v3".to_owned()),
            ("k4".to_owned(), "v4".to_owned()),
        ])
        .await?;

    let res = client
        .batch_get(vec!["k4".to_owned(), "k3".to_owned()])
        .await?;
    assert_eq!(res[0], KvPair::new("k3".to_owned(), "v3"));
    assert_eq!(res[1], KvPair::new("k4".to_owned(), "v4"));

    // k1,k2,k3,k4; delete then get
    let res = client.delete("k3".to_owned()).await;
    assert!(res.is_ok());

    let res = client.get("k3".to_owned()).await?;
    assert_eq!(res, None);

    // k1,k2,k4; batch_delete then batch_get
    let res = client
        .batch_delete(vec![
            "k1".to_owned(),
            "k2".to_owned(),
            "k3".to_owned(),
            "k4".to_owned(),
        ])
        .await;
    assert!(res.is_ok());

    let res = client
        .batch_get(vec![
            "k1".to_owned(),
            "k2".to_owned(),
            "k3".to_owned(),
            "k4".to_owned(),
        ])
        .await?;
    assert_eq!(res.len(), 0);

    // empty; batch_put then scan
    client
        .batch_put(vec![
            ("k3".to_owned(), "v3".to_owned()),
            ("k5".to_owned(), "v5".to_owned()),
            ("k1".to_owned(), "v1".to_owned()),
            ("k2".to_owned(), "v2".to_owned()),
            ("k4".to_owned(), "v4".to_owned()),
        ])
        .await?;

    let res = client.scan("k2".to_owned()..="k5".to_owned(), 5).await?;
    assert_eq!(res.len(), 4);
    assert_eq!(res[0].1, "v2".as_bytes());
    assert_eq!(res[1].1, "v3".as_bytes());
    assert_eq!(res[2].1, "v4".as_bytes());
    assert_eq!(res[3].1, "v5".as_bytes());

    let res = client.scan("k2".to_owned().."k5".to_owned(), 2).await?;
    assert_eq!(res.len(), 2);
    assert_eq!(res[0].1, "v2".as_bytes());
    assert_eq!(res[1].1, "v3".as_bytes());

    let res = client.scan("k1".to_owned().., 20).await?;
    assert_eq!(res.len(), 5);
    assert_eq!(res[0].1, "v1".as_bytes());
    assert_eq!(res[1].1, "v2".as_bytes());
    assert_eq!(res[2].1, "v3".as_bytes());
    assert_eq!(res[3].1, "v4".as_bytes());
    assert_eq!(res[4].1, "v5".as_bytes());

    let res = client
        .batch_scan(
            vec![
                "".to_owned().."k1".to_owned(),
                "k1".to_owned().."k2".to_owned(),
                "k2".to_owned().."k3".to_owned(),
                "k3".to_owned().."k4".to_owned(),
                "k4".to_owned().."k5".to_owned(),
            ],
            2,
        )
        .await?;
    assert_eq!(res.len(), 4);

    let res = client
        .batch_scan(
            vec![
                "".to_owned()..="k3".to_owned(),
                "k2".to_owned()..="k5".to_owned(),
            ],
            4,
        )
        .await?;
    assert_eq!(res.len(), 7);
    assert_eq!(res[0].1, "v1".as_bytes());
    assert_eq!(res[1].1, "v2".as_bytes());
    assert_eq!(res[2].1, "v3".as_bytes());
    assert_eq!(res[3].1, "v2".as_bytes());
    assert_eq!(res[4].1, "v3".as_bytes());
    assert_eq!(res[5].1, "v4".as_bytes());
    assert_eq!(res[6].1, "v5".as_bytes());

    Ok(())
}

/// Only checks if we successfully update safepoint to PD.
#[tokio::test]
#[serial]
async fn txn_update_safepoint() -> Result<()> {
    init().await?;
    let client = TransactionClient::new(pd_addrs(), transaction::ApiV1::default(), None).await?;
    let res = client.gc(client.current_timestamp().await?).await?;
    assert!(res);
    Ok(())
}

/// Tests raw API when there are multiple regions.
#[tokio::test]
#[serial]
async fn raw_write_million() -> Result<()> {
    const NUM_BITS_TXN: u32 = 4;
    const NUM_BITS_KEY_PER_TXN: u32 = 4;
    let interval = 2u32.pow(32 - NUM_BITS_TXN - NUM_BITS_KEY_PER_TXN);

    init().await?;
    let client = RawClient::new(pd_addrs(), raw::ApiV1::default(), None).await?;

    for i in 0..2u32.pow(NUM_BITS_TXN) {
        let mut cur = i * 2u32.pow(32 - NUM_BITS_TXN);
        let keys = iter::repeat_with(|| {
            let v = cur;
            cur = cur.overflowing_add(interval).0;
            v
        })
        .map(|u| u.to_be_bytes().to_vec())
        .take(2usize.pow(NUM_BITS_KEY_PER_TXN))
        .collect::<Vec<_>>(); // each txn puts 2 ^ 12 keys. 12 = 25 - 13
        client
            .batch_put(
                keys.iter()
                    .cloned()
                    .zip(iter::repeat(1u32.to_be_bytes().to_vec())),
            )
            .await?;

        let res = client.batch_get(keys).await?;
        assert_eq!(res.len(), 2usize.pow(NUM_BITS_KEY_PER_TXN));
    }

    // test scan
    let limit = 10;
    let res = client.scan(vec![].., limit).await?;
    assert_eq!(res.len(), limit as usize);

    // test batch_scan
    for batch_num in 1..4 {
        let _ = client
            .batch_scan(iter::repeat(vec![]..).take(batch_num), limit)
            .await?;
        // FIXME: `each_limit` parameter does no work as expected. It limits the
        // entries on each region of each rangqe, instead of each range.
        // assert_eq!(res.len(), limit as usize * batch_num);
    }

    Ok(())
}

#[tokio::test]
#[serial]
async fn txn_pessimistic_rollback() -> Result<()> {
    init().await?;
    let client = TransactionClient::new_with_config(
        pd_addrs(),
        Default::default(),
        transaction::ApiV1::default(),
        None,
    )
    .await?;
    let mut preload_txn = client.begin_optimistic().await?;
    let key1 = vec![1];
    let key2 = vec![2];
    let value = key1.clone();

    preload_txn.put(key1.clone(), value).await?;
    preload_txn.commit().await?;

    for _ in 0..100 {
        let mut txn = client.begin_pessimistic().await?;
        let result = txn.get_for_update(key1.clone()).await;
        txn.rollback().await?;
        result?;
    }

    for _ in 0..100 {
        let mut txn = client.begin_pessimistic().await?;
        let result = txn
            .batch_get_for_update(vec![key1.clone(), key2.clone()])
            .await;
        txn.rollback().await?;
        let _ = result?;
    }

    Ok(())
}

#[tokio::test]
#[serial]
async fn txn_pessimistic_delete() -> Result<()> {
    init().await?;
    let client = TransactionClient::new_with_config(
        vec!["127.0.0.1:2379"],
        Default::default(),
        transaction::ApiV1::default(),
        None,
    )
    .await?;

    // The transaction will lock the keys and must release the locks on commit,
    // even when values are not written to the DB.
    let mut txn = client.begin_pessimistic().await?;
    txn.put(vec![1], vec![42]).await?;
    txn.delete(vec![1]).await?;
    txn.insert(vec![2], vec![42]).await?;
    txn.delete(vec![2]).await?;
    txn.put(vec![3], vec![42]).await?;
    txn.commit().await?;

    // Check that the keys are not locked.
    let mut txn2 = client.begin_optimistic().await?;
    txn2.put(vec![1], vec![42]).await?;
    txn2.put(vec![2], vec![42]).await?;
    txn2.put(vec![3], vec![42]).await?;
    txn2.commit().await?;

    // As before, but rollback instead of commit.
    let mut txn = client.begin_pessimistic().await?;
    txn.put(vec![1], vec![42]).await?;
    txn.delete(vec![1]).await?;
    txn.delete(vec![2]).await?;
    txn.insert(vec![2], vec![42]).await?;
    txn.delete(vec![2]).await?;
    txn.put(vec![3], vec![42]).await?;
    txn.rollback().await?;

    let mut txn2 = client.begin_optimistic().await?;
    txn2.put(vec![1], vec![42]).await?;
    txn2.put(vec![2], vec![42]).await?;
    txn2.put(vec![3], vec![42]).await?;
    txn2.commit().await?;

    Ok(())
}

#[tokio::test]
#[serial]
async fn txn_lock_keys() -> Result<()> {
    init().await?;
    let client = TransactionClient::new_with_config(
        pd_addrs(),
        Default::default(),
        transaction::ApiV1::default(),
        None,
    )
    .await?;

    let k1 = b"key1".to_vec();
    let k2 = b"key2".to_vec();
    let v = b"some value".to_vec();

    // optimistic
    let mut t1 = client.begin_optimistic().await?;
    let mut t2 = client.begin_optimistic().await?;
    t1.lock_keys(vec![k1.clone(), k2.clone()]).await?;
    t2.put(k1.clone(), v.clone()).await?;
    t2.commit().await?;
    // must have commit conflict
    assert!(t1.commit().await.is_err());

    // pessimistic
    let k3 = b"key3".to_vec();
    let k4 = b"key4".to_vec();
    let mut t3 = client.begin_pessimistic().await?;
    let mut t4 = client.begin_pessimistic().await?;
    t3.lock_keys(vec![k3.clone(), k4.clone()]).await?;
    assert!(t4.lock_keys(vec![k3.clone(), k4.clone()]).await.is_err());

    t3.rollback().await?;
    t4.lock_keys(vec![k3.clone(), k4.clone()]).await?;
    t4.commit().await?;

    Ok(())
}

#[tokio::test]
#[serial]
async fn txn_lock_keys_error_handle() -> Result<()> {
    init().await?;
    let client = TransactionClient::new_with_config(
        pd_addrs(),
        Default::default(),
        transaction::ApiV1::default(),
        None,
    )
    .await?;

    // Keys in `k` should locate in different regions. See `init()` for boundary of regions.
    let k: Vec<Key> = vec![
        0x00000000_u32,
        0x40000000_u32,
        0x80000000_u32,
        0xC0000000_u32,
    ]
    .into_iter()
    .map(|x| x.to_be_bytes().to_vec().into())
    .collect();

    let mut t1 = client.begin_pessimistic().await?;
    let mut t2 = client.begin_pessimistic().await?;
    let mut t3 = client.begin_pessimistic().await?;

    t1.lock_keys(vec![k[0].clone(), k[1].clone()]).await?;
    assert!(t2
        .lock_keys(vec![k[0].clone(), k[2].clone()])
        .await
        .is_err());
    t3.lock_keys(vec![k[2].clone(), k[3].clone()]).await?;

    t1.rollback().await?;
    t3.rollback().await?;

    t2.lock_keys(vec![k[0].clone(), k[2].clone()]).await?;
    t2.commit().await?;

    Ok(())
}

#[tokio::test]
#[serial]
async fn txn_get_for_update() -> Result<()> {
    init().await?;
    let client = TransactionClient::new_with_config(
        pd_addrs(),
        Default::default(),
        transaction::ApiV1::default(),
        None,
    )
    .await?;
    let key1 = "key".to_owned();
    let key2 = "another key".to_owned();
    let value1 = b"some value".to_owned();
    let value2 = b"another value".to_owned();
    let keys = vec![key1.clone(), key2.clone()];

    let mut t1 = client.begin_pessimistic().await?;
    let mut t2 = client.begin_pessimistic().await?;
    let mut t3 = client.begin_optimistic().await?;
    let mut t4 = client.begin_optimistic().await?;
    let mut t0 = client.begin_pessimistic().await?;
    t0.put(key1.clone(), value1).await?;
    t0.put(key2.clone(), value2).await?;
    t0.commit().await?;

    assert!(t1.get(key1.clone()).await?.is_none());
    assert!(t1.get_for_update(key1.clone()).await?.unwrap() == value1);
    t1.commit().await?;

    assert!(t2.batch_get(keys.clone()).await?.count() == 0);
    let res: HashMap<_, _> = t2
        .batch_get_for_update(keys.clone())
        .await?
        .into_iter()
        .map(From::from)
        .collect();
    t2.commit().await?;
    assert!(res.get(&key1.clone().into()).unwrap() == &value1);
    assert!(res.get(&key2.into()).unwrap() == &value2);

    assert!(t3.get_for_update(key1).await?.is_none());
    assert!(t3.commit().await.is_err());

    assert!(t4.batch_get_for_update(keys).await?.is_empty());
    assert!(t4.commit().await.is_err());

    Ok(())
}

#[tokio::test]
#[serial]
async fn txn_pessimistic_heartbeat() -> Result<()> {
    init().await?;

    let key1 = "key1".to_owned();
    let key2 = "key2".to_owned();
    let client = TransactionClient::new(pd_addrs(), transaction::ApiV1::default(), None).await?;

    let mut heartbeat_txn = client
        .begin_with_options(TransactionOptions::new_pessimistic())
        .await?;
    heartbeat_txn.put(key1.clone(), "foo").await.unwrap();

    let mut txn_without_heartbeat = client
        .begin_with_options(
            TransactionOptions::new_pessimistic().heartbeat_option(HeartbeatOption::NoHeartbeat),
        )
        .await?;
    txn_without_heartbeat
        .put(key2.clone(), "fooo")
        .await
        .unwrap();

    tokio::time::sleep(tokio::time::Duration::from_secs(23)).await;

    // use other txns to check these locks
    let mut t3 = client
        .begin_with_options(TransactionOptions::new_optimistic().no_resolve_locks())
        .await?;
    t3.put(key1.clone(), "gee").await?;
    assert!(t3.commit().await.is_err());
    let mut t4 = client.begin_optimistic().await?;
    t4.put(key2.clone(), "geee").await?;
    t4.commit().await?;

    assert!(heartbeat_txn.commit().await.is_ok());
    assert!(txn_without_heartbeat.commit().await.is_err());

    Ok(())
}

// It tests very basic functionality of atomic operations (put, cas, delete).
#[tokio::test]
#[serial]
async fn raw_cas() -> Result<()> {
    init().await?;
    let client = RawClient::new(pd_addrs(), raw::ApiV1::default(), None)
        .await?
        .with_atomic_for_cas();
    let key = "key".to_owned();
    let value = "value".to_owned();
    let new_value = "new value".to_owned();

    client.put(key.clone(), value.clone()).await?;
    assert_eq!(
        client.get(key.clone()).await?.unwrap(),
        value.clone().as_bytes()
    );

    client
        .compare_and_swap(
            key.clone(),
            Some("another_value".to_owned()).map(|v| v.into()),
            new_value.clone(),
        )
        .await?;
    assert_ne!(
        client.get(key.clone()).await?.unwrap(),
        new_value.clone().as_bytes()
    );

    client
        .compare_and_swap(
            key.clone(),
            Some(value.to_owned()).map(|v| v.into()),
            new_value.clone(),
        )
        .await?;
    assert_eq!(
        client.get(key.clone()).await?.unwrap(),
        new_value.clone().as_bytes()
    );

    client.delete(key.clone()).await?;
    assert!(client.get(key.clone()).await?.is_none());

    // check unsupported operations
    assert!(matches!(
        client.batch_delete(vec![key.clone()]).await.err().unwrap(),
        Error::UnsupportedMode
    ));
    let client = RawClient::new(pd_addrs(), raw::ApiV1::default(), None).await?;
    assert!(matches!(
        client
            .compare_and_swap(key.clone(), None, vec![])
            .await
            .err()
            .unwrap(),
        Error::UnsupportedMode
    ));

    Ok(())
}

#[tokio::test]
#[serial]
async fn txn_scan() -> Result<()> {
    init().await?;
    let client = TransactionClient::new_with_config(
        pd_addrs(),
        Default::default(),
        transaction::ApiV1::default(),
        None,
    )
    .await?;

    let k1 = b"a".to_vec();
    let v = b"b".to_vec();

    // pessimistic
    let option = TransactionOptions::new_pessimistic().drop_check(tikv_client::CheckLevel::Warn);
    let mut t = client.begin_with_options(option.clone()).await?;
    t.put(k1.clone(), v).await?;
    t.commit().await?;

    let mut t2 = client.begin_with_options(option).await?;
    t2.get(k1.clone()).await?;
    t2.key_exists(k1).await?;
    t2.commit().await?;

    Ok(())
}

#[tokio::test]
#[serial]
async fn txn_scan_reverse() -> Result<()> {
    init().await?;
    let client = TransactionClient::new_with_config(pd_addrs(), Default::default(), None).await?;

    let k1 = b"a1".to_vec();
    let k2 = b"a2".to_vec();
    let v1 = b"b1".to_vec();
    let v2 = b"b2".to_vec();

    let reverse_resp = vec![
        (Key::from(k2.clone()), v2.clone()),
        (Key::from(k1.clone()), v1.clone()),
    ];

    // pessimistic
    let option = TransactionOptions::new_pessimistic().drop_check(tikv_client::CheckLevel::Warn);
    let mut t = client.begin_with_options(option.clone()).await?;
    t.put(k1.clone(), v1).await?;
    t.put(k2.clone(), v2).await?;
    t.commit().await?;

    let mut t2 = client.begin_with_options(option).await?;
    let bound_range: BoundRange = (k1..=k2).into();
    let resp = t2
        .scan_reverse(bound_range, 2)
        .await?
        .map(|kv| (kv.0, kv.1))
        .collect::<Vec<(Key, Vec<u8>)>>();
    assert_eq!(resp, reverse_resp);
    t2.commit().await?;

    Ok(())
}

// helper function
async fn get_u32<C: RawCodec>(client: &RawClient<C>, key: Vec<u8>) -> Result<u32> {
    let x = client.get(key).await?.unwrap();
    let boxed_slice = x.into_boxed_slice();
    let array: Box<[u8; 4]> = boxed_slice
        .try_into()
        .expect("Value should not exceed u32 (4 * u8)");
    Ok(u32::from_be_bytes(*array))
}

// helper function
async fn get_txn_u32<C: PdClient>(txn: &mut Transaction<C>, key: Vec<u8>) -> Result<u32> {
    let x = txn.get(key).await?.unwrap();
    let boxed_slice = x.into_boxed_slice();
    let array: Box<[u8; 4]> = boxed_slice
        .try_into()
        .expect("Value should not exceed u32 (4 * u8)");
    Ok(u32::from_be_bytes(*array))
}

// helper function
fn gen_u32_keys(num: u32, rng: &mut impl Rng) -> HashSet<Vec<u8>> {
    let mut set = HashSet::new();
    for _ in 0..num {
        set.insert(rng.gen::<u32>().to_be_bytes().to_vec());
    }
    set
}<|MERGE_RESOLUTION|>--- conflicted
+++ resolved
@@ -22,16 +22,11 @@
     iter,
 };
 use tikv_client::{
-<<<<<<< HEAD
     raw,
     request::codec::RawCodec,
     transaction::{self, HeartbeatOption},
-    Error, Key, KvPair, PdClient, RawClient, Result, Transaction, TransactionClient,
+    BoundRange, Error, Key, KvPair, PdClient, RawClient, Result, Transaction, TransactionClient,
     TransactionOptions, Value,
-=======
-    transaction::HeartbeatOption, BoundRange, Error, Key, KvPair, RawClient, Result, Transaction,
-    TransactionClient, TransactionOptions, Value,
->>>>>>> 3f8ea11b
 };
 
 // Parameters used in test
@@ -929,7 +924,13 @@
 #[serial]
 async fn txn_scan_reverse() -> Result<()> {
     init().await?;
-    let client = TransactionClient::new_with_config(pd_addrs(), Default::default(), None).await?;
+    let client = TransactionClient::new_with_config(
+        pd_addrs(),
+        Default::default(),
+        transaction::ApiV1::default(),
+        None,
+    )
+    .await?;
 
     let k1 = b"a1".to_vec();
     let k2 = b"a2".to_vec();
